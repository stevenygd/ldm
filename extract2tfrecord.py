--- conflicted
+++ resolved
@@ -95,47 +95,6 @@
         pin_memory=True,
         drop_last=False
     )
-<<<<<<< HEAD
-    
-    # Make record file directory
-    shutil.rmtree(osp.dirname(args.record_file_dir), ignore_errors=True)
-    os.makedirs(osp.dirname(args.record_file_dir))
-    record_file_format = osp.join(args.record_file_dir, "%0.5d-of-%0.5d.tfrecords") 
-
-    n_batches = len(loader)
-    batch_per_shard = max( int(np.ceil(args.min_exs_per_shard / local_batch_size)), 
-                        int(np.ceil(n_batches // args.n_shards)))
-    num_shards = int(np.ceil(n_batches / batch_per_shard))
-    assert n_batches - num_shards * batch_per_shard < batch_per_shard
-    print("#batches=%d, #shards=%d, #batch/shard=%d" % (n_batches, num_shards, batch_per_shard))
-
-    # Extract features:
-    print("\nStart Extraction...")
-
-    loader_iter = iter(loader)
-    for shard_id in tqdm(range(num_shards)):
-        record_file_sharded = record_file_format % (shard_id, num_shards)
-        with tf.io.TFRecordWriter(record_file_sharded) as writer:
-            for _ in range(batch_per_shard):
-                try:
-                    x, y = next(loader_iter)
-                    x = x.to(device)
-                    with torch.no_grad():
-                        # Map input images to latent space + normalize latents:
-                        x = vae.encode(x).sample()
-                    x = x.detach().cpu().numpy()    # (B, 4, 32, 32)
-                    y = y.detach().cpu().numpy()    # (B,)
-                    
-                    for feature, label in zip(x, y):
-                        d, w, h = feature.shape
-                        tf_example = make_tf_example(feature, label, d, w, h)
-                        writer.write(tf_example.SerializeToString())
-
-                except StopIteration:
-                    break
-                    
-=======
->>>>>>> 73ed4b08
 
     # Create sharding
     record_file = args.tfrecord_pattern
